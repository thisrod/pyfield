--- conflicted
+++ resolved
@@ -94,7 +94,32 @@
 
 So far, we have seen grids that cover a rectangle in the plane, a cube in space, or generally an n-prism in n-space.  The library is more general than this.  However, there are two special cases we have not considered.  These are a grid whose dimension is greater than its rank, and a grid that has only one point along some of its axes.  Or both: these are not mutally exclusive.
 
-<<<<<<< HEAD
+A grid with only one point along an axis is a delta grid: a field over this grid is treated as an ordinary function over the axes with multiple points, but as a delta function at the single point on each degenerate axis.  Such a grid can be constructed by subscripting a grid with a coordinate, instead of a range:
+
+	line = plane[0,:]
+	
+This can then be transformed like any other grid.
+
+A grid with rank less than its dimension is constructed by supplying `None` as a subscript.
+
+	projection = plane[None,:]
+	
+A field over this is treated as a constant over the missing axes in the common space.  For example, it might be a function of space in a dynamical simulation.  Another example is a field whose value is one of the grid coordinates, which is constant over the other coordinates.
+
+There are some rules about such grids and sampling.  These ensure that delta grids and low-rank grids are round trip compatible: if we sample from one to the other and back again, we get the same field.  The rules when a delta field or a constant field is sampled are simple: they're treated as a delta function or a constant.  It is an error to sample a delta function on a grid that is not degenerate over the delta axes.  When a delta field is sampled on a delta grid, the interpolated value is the field value if the grid lies within the bounds of the field-delta grids still have a step along the degenerate axis, and the bounds are computed as usual, a box of width h about the single point.  Otherwise, the interpolated value is zero.  When an ordinary field is sample on a delta grid, a section through the field is interpolated.
+
+When a field is Sampling on a low-rank grid integrates over missing axes.
+
+Sampling from a low-rank grid assumes constant over missing axes.
+
+The above rules make sampling between one-point and low-rank grids an identity.
+
+
+Spectral methods
+---
+
+Fourier transforms are complicated, and I haven't worked out all the details yet.
+
 The Fourier transform of a field is returned by the method fft
 
 	delta = ones.fft()
@@ -116,42 +141,8 @@
 	zero = ones.D()
 
 How should even-sized grids be handled?  Should the reciprocal grid always be odd, with the last term possibly split between +f and -f, so that real fields are interpolated with real functions?
-=======
-A grid with only one point along an axis is a delta grid: a field over this grid is treated as an ordinary function over the axes with multiple points, but as a delta function at the single point on each degenerate axis.  Such a grid can be constructed by subscripting a grid with a coordinate, instead of a range:
 
-	line = plane[0,:]
-	
-This can then be transformed like any other grid.
-
-A grid with rank less than its dimension is constructed by supplying `None` as a subscript.
-
-	projection = plane[None,:]
-	
-A field over this is treated as a constant over the missing axes in the common space.  For example, it might be a function of space in a dynamical simulation.  Another example is a field whose value is one of the grid coordinates, which is constant over the other coordinates.
-
-There are some rules about such grids and sampling.  These ensure that delta grids and low-rank grids are round trip compatible: if we sample from one to the other and back again, we get the same field.  The rules when a delta field or a constant field is sampled are simple: they're treated as a delta function or a constant.  It is an error to sample a delta function on a grid that is not degenerate over the delta axes.  When a delta field is sampled on a delta grid, the interpolated value is the field value if the grid lies within the bounds of the field-delta grids still have a step along the degenerate axis, and the bounds are computed as usual, a box of width h about the single point.  Otherwise, the interpolated value is zero.  When an ordinary field is sample on a delta grid, a section through the field is interpolated.
-
-When a field is Sampling on a low-rank grid integrates over missing axes.
-
-Sampling from a low-rank grid assumes constant over missing axes.
-
-The above rules make sampling between one-point and low-rank grids an identity.
->>>>>>> 942e8364
-
-
-
-Spectral methods
----
-
-Fourier transforms are complicated, and I haven't worked out all the details yet.
-
-0. Are the original and the transform one `Field`, or two?
-
-2. How should even-sized grids be handled?  Should the reciprocal grid always be odd, with the last term possibly split between +f and -f, so that real fields are interpolated with real functions?
-
-1. How does the FT of a field remember the original grid, so that the inverse transform can translate back to the right place?  If even grids have odd shaped transforms, how does the inverse transform remember the shape of the original field?
-
-
+How should even-sized grids be handled?  Should the reciprocal grid always be odd, with the last term possibly split between +f and -f, so that real fields are interpolated with real functions?
 
 
 Efficiency goals
